import argparse
import cohere_core as cohere
import os


def reconstruction(datafile):
        datafile = datafile.replace(os.sep, '/')
        cohere.phasing.reconstruction(datafile,
                algorithm_sequence='3*(20*ER+180*HIO)+20*ER',
<<<<<<< HEAD
                device=[0],
=======
>>>>>>> 1a703d16
                shrink_wrap_trigger=[1, 1],
                shrink_wrap_type="GAUSS",
                shrink_wrap_threshold=0.1,
                shrink_wrap_gauss_sigma=1.0,
                twin_trigger=[2],
                progress_trigger=[0, 20],
                save_dir="results" )


def main():
        parser = argparse.ArgumentParser()
        parser.add_argument("datafile", help="data file name. It should be either tif file or numpy.")
        args = parser.parse_args()
        reconstruction(args.datafile)


if __name__ == "__main__":
    exit(main())<|MERGE_RESOLUTION|>--- conflicted
+++ resolved
@@ -7,10 +7,6 @@
         datafile = datafile.replace(os.sep, '/')
         cohere.phasing.reconstruction(datafile,
                 algorithm_sequence='3*(20*ER+180*HIO)+20*ER',
-<<<<<<< HEAD
-                device=[0],
-=======
->>>>>>> 1a703d16
                 shrink_wrap_trigger=[1, 1],
                 shrink_wrap_type="GAUSS",
                 shrink_wrap_threshold=0.1,
